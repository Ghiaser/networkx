import random
<<<<<<< HEAD

from nose.tools import assert_equal
from nose.tools import assert_false
from nose.tools import assert_raises
from nose.tools import assert_true
from nose.tools import raises
=======
from nose.tools import assert_equal, assert_raises, assert_true, raises
>>>>>>> 9a43cd48

import networkx as nx
from networkx import convert_node_labels_to_integers as cnlti
from networkx.algorithms.simple_paths import _bidirectional_shortest_path
from networkx.algorithms.simple_paths import _bidirectional_dijkstra
from networkx.utils import arbitrary_element


class TestIsSimplePath(object):
    """Unit tests for the
    :func:`networkx.algorithms.simple_paths.is_simple_path` function.

    """

    def test_empty_list(self):
        """Tests that the empty list is not a valid path, since there
        should be a one-to-one correspondence between paths as lists of
        nodes and paths as lists of edges.

        """
        G = nx.trivial_graph()
        assert_false(nx.is_simple_path(G, []))

    def test_trivial_path(self):
        """Tests that the trivial path, a path of length one, is
        considered a simple path in a graph.

        """
        G = nx.trivial_graph()
        assert_true(nx.is_simple_path(G, [0]))

    def test_trivial_nonpath(self):
        """Tests that a list whose sole element is an object not in the
        graph is not considered a simple path.

        """
        G = nx.trivial_graph()
        assert_false(nx.is_simple_path(G, ['not a node']))

    def test_simple_path(self):
        G = nx.path_graph(2)
        assert_true(nx.is_simple_path(G, [0, 1]))

    def test_non_simple_path(self):
        G = nx.path_graph(2)
        assert_false(nx.is_simple_path(G, [0, 1, 0]))

    def test_cycle(self):
        G = nx.cycle_graph(3)
        assert_false(nx.is_simple_path(G, [0, 1, 2, 0]))

    def test_missing_node(self):
        G = nx.path_graph(2)
        assert_false(nx.is_simple_path(G, [0, 2]))

    def test_directed_path(self):
        G = nx.DiGraph([(0, 1), (1, 2)])
        assert_true(nx.is_simple_path(G, [0, 1, 2]))

    def test_directed_non_path(self):
        G = nx.DiGraph([(0, 1), (1, 2)])
        assert_false(nx.is_simple_path(G, [2, 1, 0]))

    def test_directed_cycle(self):
        G = nx.DiGraph([(0, 1), (1, 2), (2, 0)])
        assert_false(nx.is_simple_path(G, [0, 1, 2, 0]))

    def test_multigraph(self):
        G = nx.MultiGraph([(0, 1), (0, 1)])
        assert_true(nx.is_simple_path(G, [0, 1]))

    def test_multidigraph(self):
        G = nx.MultiDiGraph([(0, 1), (0, 1), (1, 0), (1, 0)])
        assert_true(nx.is_simple_path(G, [0, 1]))


# Tests for all_simple_paths
def test_all_simple_paths():
    G = nx.path_graph(4)
    paths = nx.all_simple_paths(G,0,3)
    assert_equal(list(list(p) for p in paths),[[0,1,2,3]])

def test_all_simple_paths_cutoff():
    G = nx.complete_graph(4)
    paths = nx.all_simple_paths(G,0,1,cutoff=1)
    assert_equal(list(list(p) for p in paths),[[0,1]])
    paths = nx.all_simple_paths(G,0,1,cutoff=2)
    assert_equal(list(list(p) for p in paths),[[0,1],[0,2,1],[0,3,1]])

def test_all_simple_paths_multigraph():
    G = nx.MultiGraph([(1,2),(1,2)])
    paths = nx.all_simple_paths(G,1,2)
    assert_equal(list(list(p) for p in paths),[[1,2],[1,2]])

def test_all_simple_paths_multigraph_with_cutoff():
    G = nx.MultiGraph([(1,2),(1,2),(1,10),(10,2)])
    paths = nx.all_simple_paths(G,1,2, cutoff=1)
    assert_equal(list(list(p) for p in paths),[[1,2],[1,2]])


def test_all_simple_paths_directed():
    G = nx.DiGraph()
    nx.add_path(G, [1, 2, 3])
    nx.add_path(G, [3, 2, 1])
    paths = nx.all_simple_paths(G,1,3)
    assert_equal(list(list(p) for p in paths),[[1,2,3]])

def test_all_simple_paths_empty():
    G = nx.path_graph(4)
    paths = nx.all_simple_paths(G,0,3,cutoff=2)
    assert_equal(list(list(p) for p in paths),[])

def hamiltonian_path(G,source):
    source = arbitrary_element(G)
    neighbors = set(G[source])-set([source])
    n = len(G)
    for target in neighbors:
        for path in nx.all_simple_paths(G,source,target):
            if len(path) == n:
                yield path

def test_hamiltonian_path():
    from itertools import permutations
    G=nx.complete_graph(4)
    paths = [list(p) for p in hamiltonian_path(G,0)]
    exact = [[0]+list(p) for p in permutations([1,2,3],3) ]
    assert_equal(sorted(paths),sorted(exact))

def test_cutoff_zero():
    G = nx.complete_graph(4)
    paths = nx.all_simple_paths(G,0,3,cutoff=0)
    assert_equal(list(list(p) for p in paths),[])
    paths = nx.all_simple_paths(nx.MultiGraph(G),0,3,cutoff=0)
    assert_equal(list(list(p) for p in paths),[])

@raises(nx.NodeNotFound)
def test_source_missing():
    G = nx.Graph()
    nx.add_path(G, [1, 2, 3])
    paths = list(nx.all_simple_paths(nx.MultiGraph(G),0,3))

@raises(nx.NodeNotFound)
def test_target_missing():
    G = nx.Graph()
    nx.add_path(G, [1, 2, 3])
    paths = list(nx.all_simple_paths(nx.MultiGraph(G),1,4))

# Tests for shortest_simple_paths
def test_shortest_simple_paths():
    G = cnlti(nx.grid_2d_graph(4, 4), first_label=1, ordering="sorted")
    paths = nx.shortest_simple_paths(G, 1, 12)
    assert_equal(next(paths), [1, 2, 3, 4, 8, 12])
    assert_equal(next(paths), [1, 5, 6, 7, 8, 12])
    assert_equal([len(path) for path in nx.shortest_simple_paths(G, 1, 12)],
                 sorted([len(path) for path in nx.all_simple_paths(G, 1, 12)]))

def test_shortest_simple_paths_directed():
    G = nx.cycle_graph(7, create_using=nx.DiGraph())
    paths = nx.shortest_simple_paths(G, 0, 3)
    assert_equal([path for path in paths], [[0, 1, 2, 3]])

def test_Greg_Bernstein():
    g1 = nx.Graph()
    g1.add_nodes_from(["N0", "N1", "N2", "N3", "N4"])
    g1.add_edge("N4", "N1", weight=10.0, capacity=50, name="L5")
    g1.add_edge("N4", "N0", weight=7.0, capacity=40, name="L4")
    g1.add_edge("N0", "N1", weight=10.0, capacity=45, name="L1")
    g1.add_edge("N3", "N0", weight=10.0, capacity=50, name="L0")
    g1.add_edge("N2", "N3", weight=12.0, capacity=30, name="L2")
    g1.add_edge("N1", "N2", weight=15.0, capacity=42, name="L3")
    solution = [['N1', 'N0', 'N3'], ['N1', 'N2', 'N3'], ['N1', 'N4', 'N0', 'N3']]
    result = list(nx.shortest_simple_paths(g1, 'N1', 'N3', weight='weight'))
    assert_equal(result, solution)

def test_weighted_shortest_simple_path():
    def cost_func(path):
        return sum(G.edge[u][v]['weight'] for (u, v) in zip(path, path[1:]))
    G = nx.complete_graph(5)
    weight = {(u, v): random.randint(1, 100) for (u, v) in G.edges()}
    nx.set_edge_attributes(G, 'weight', weight)
    cost = 0
    for path in nx.shortest_simple_paths(G, 0, 3, weight='weight'):
        this_cost = cost_func(path)
        assert_true(cost <= this_cost)
        cost = this_cost

def test_directed_weighted_shortest_simple_path():
    def cost_func(path):
        return sum(G.edge[u][v]['weight'] for (u, v) in zip(path, path[1:]))
    G = nx.complete_graph(5)
    G = G.to_directed()
    weight = {(u, v): random.randint(1, 100) for (u, v) in G.edges()}
    nx.set_edge_attributes(G, 'weight', weight)
    cost = 0
    for path in nx.shortest_simple_paths(G, 0, 3, weight='weight'):
        this_cost = cost_func(path)
        assert_true(cost <= this_cost)
        cost = this_cost

def test_weight_name():
    G = nx.cycle_graph(7)
    nx.set_edge_attributes(G, 'weight', 1)
    nx.set_edge_attributes(G, 'foo', 1)
    G.edge[1][2]['foo'] = 7
    paths = list(nx.shortest_simple_paths(G, 0, 3, weight='foo'))
    solution = [[0, 6, 5, 4, 3], [0, 1, 2, 3]]
    assert_equal(paths, solution)

@raises(nx.NodeNotFound)
def test_ssp_source_missing():
    G = nx.Graph()
    nx.add_path(G, [1, 2, 3])
    paths = list(nx.shortest_simple_paths(G, 0, 3))

@raises(nx.NodeNotFound)
def test_ssp_target_missing():
    G = nx.Graph()
    nx.add_path(G, [1, 2, 3])
    paths = list(nx.shortest_simple_paths(G, 1, 4))

@raises(nx.NetworkXNotImplemented)
def test_ssp_multigraph():
    G = nx.MultiGraph()
    nx.add_path(G, [1, 2, 3])
    paths = list(nx.shortest_simple_paths(G, 1, 4))

@raises(nx.NetworkXNoPath)
def test_ssp_source_missing():
    G = nx.Graph()
    nx.add_path(G, [0, 1, 2])
    nx.add_path(G, [3, 4, 5])
    paths = list(nx.shortest_simple_paths(G, 0, 3))

def test_bidirectional_shortest_path_restricted():
    grid = cnlti(nx.grid_2d_graph(4,4), first_label=1, ordering="sorted")
    cycle = nx.cycle_graph(7)
    directed_cycle = nx.cycle_graph(7, create_using=nx.DiGraph())
    length, path = _bidirectional_shortest_path(cycle, 0, 3)
    assert_equal(path, [0, 1, 2, 3])
    length, path = _bidirectional_shortest_path(cycle, 0, 3, ignore_nodes=[1])
    assert_equal(path, [0, 6, 5, 4, 3])
    length, path = _bidirectional_shortest_path(grid, 1, 12)
    assert_equal(path, [1, 2, 3, 4, 8, 12])
    length, path = _bidirectional_shortest_path(grid, 1, 12, ignore_nodes=[2])
    assert_equal(path, [1, 5, 6, 10, 11, 12])
    length, path = _bidirectional_shortest_path(grid, 1, 12, ignore_nodes=[2, 6])
    assert_equal(path, [1, 5, 9, 10, 11, 12])
    length, path = _bidirectional_shortest_path(grid, 1, 12,
                                                ignore_nodes=[2, 6],
                                                ignore_edges=[(10, 11)])
    assert_equal(path, [1, 5, 9, 10, 14, 15, 16, 12])
    length, path = _bidirectional_shortest_path(directed_cycle, 0, 3)
    assert_equal(path, [0, 1, 2, 3])
    assert_raises(
        nx.NetworkXNoPath,
        _bidirectional_shortest_path,
        directed_cycle,
        0, 3,
        ignore_nodes=[1],
    )
    length, path = _bidirectional_shortest_path(directed_cycle, 0, 3,
                                                ignore_edges=[(2, 1)])
    assert_equal(path, [0, 1, 2, 3])
    assert_raises(
        nx.NetworkXNoPath,
        _bidirectional_shortest_path,
        directed_cycle,
        0, 3,
        ignore_edges=[(1, 2)],
    )

def validate_path(G, s, t, soln_len, path):
    assert_equal(path[0], s)
    assert_equal(path[-1], t)
    assert_equal(soln_len, sum(G[u][v].get('weight', 1)
                    for u, v in zip(path[:-1], path[1:])))

def validate_length_path(G, s, t, soln_len, length, path):
    assert_equal(soln_len, length)
    validate_path(G, s, t, length, path)

def test_bidirectional_dijksta_restricted():
    XG = nx.DiGraph()
    XG.add_weighted_edges_from([('s', 'u', 10), ('s', 'x', 5),
                                ('u', 'v', 1), ('u', 'x', 2),
                                ('v', 'y', 1), ('x', 'u', 3),
                                ('x', 'v', 5), ('x', 'y', 2),
                                ('y', 's', 7), ('y', 'v', 6)])

    XG3 = nx.Graph()
    XG3.add_weighted_edges_from([[0, 1, 2], [1, 2, 12],
                                 [2, 3, 1], [3, 4, 5],
                                 [4, 5, 1], [5, 0, 10]])
    validate_length_path(XG, 's', 'v', 9,
                         *_bidirectional_dijkstra(XG, 's', 'v'))
    validate_length_path(XG, 's', 'v', 10,
                         *_bidirectional_dijkstra(XG, 's', 'v', ignore_nodes=['u']))
    validate_length_path(XG, 's', 'v', 11,
                         *_bidirectional_dijkstra(XG, 's', 'v', ignore_edges=[('s', 'x')]))
    assert_raises(
        nx.NetworkXNoPath,
        _bidirectional_dijkstra,
        XG,
        's', 'v',
        ignore_nodes=['u'],
        ignore_edges=[('s', 'x')],
    )
    validate_length_path(XG3, 0, 3, 15, *_bidirectional_dijkstra(XG3, 0, 3))
    validate_length_path(XG3, 0, 3, 16,
                         *_bidirectional_dijkstra(XG3, 0, 3, ignore_nodes=[1]))
    validate_length_path(XG3, 0, 3, 16,
                         *_bidirectional_dijkstra(XG3, 0, 3, ignore_edges=[(2, 3)]))
    assert_raises(
        nx.NetworkXNoPath,
        _bidirectional_dijkstra,
        XG3,
        0, 3,
        ignore_nodes=[1],
        ignore_edges=[(5, 4)],
    )

@raises(nx.NetworkXNoPath)
def test_bidirectional_dijkstra_no_path():
    G = nx.Graph()
<<<<<<< HEAD
    nx.add_path(G, [1, 2, 3])
    nx.add_path(G, [4, 5, 6])
    path = _bidirectional_dijkstra(G, 1, 6)
=======
    G.add_path([1, 2, 3])
    G.add_path([4, 5, 6])
    path = _bidirectional_dijkstra(G, 1, 6)
>>>>>>> 9a43cd48
<|MERGE_RESOLUTION|>--- conflicted
+++ resolved
@@ -1,14 +1,10 @@
 import random
-<<<<<<< HEAD
 
 from nose.tools import assert_equal
 from nose.tools import assert_false
 from nose.tools import assert_raises
 from nose.tools import assert_true
 from nose.tools import raises
-=======
-from nose.tools import assert_equal, assert_raises, assert_true, raises
->>>>>>> 9a43cd48
 
 import networkx as nx
 from networkx import convert_node_labels_to_integers as cnlti
@@ -333,12 +329,6 @@
 @raises(nx.NetworkXNoPath)
 def test_bidirectional_dijkstra_no_path():
     G = nx.Graph()
-<<<<<<< HEAD
     nx.add_path(G, [1, 2, 3])
     nx.add_path(G, [4, 5, 6])
-    path = _bidirectional_dijkstra(G, 1, 6)
-=======
-    G.add_path([1, 2, 3])
-    G.add_path([4, 5, 6])
-    path = _bidirectional_dijkstra(G, 1, 6)
->>>>>>> 9a43cd48
+    path = _bidirectional_dijkstra(G, 1, 6)